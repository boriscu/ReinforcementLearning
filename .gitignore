--- conflicted
+++ resolved
@@ -159,8 +159,4 @@
 #  option (not recommended) you can uncomment the following to ignore the entire idea folder.
 #.idea/
 
-<<<<<<< HEAD
-*.ipynb
-=======
-*ipynb
->>>>>>> 840e2ff4
+*ipynb