from typing import Iterable
import random

import numpy as np
import matplotlib.pyplot as plt

from tqdm import trange


class Bandit:
    """A bandit with uniform reward distribution."""

    def __init__(self, mean: float, span: float):
        """Initialize the bandit.

        Regardless of the received action, the bandit will return reward
        uniformly sampled from segment [`mean`-`span`, `mean`+`span`].

        Args:
            mean (float): Mean (expected) value of the reward.
            span (float): Span of the reward.
        """
        self.mean = mean
        self.span = span

    def pull_leaver(self) -> float:
        """Pull leaver and obtain reward.

        Returns:
            float: The obtained reward.
        """
        return self.mean + 2 * self.span * (
            random.random() - 0.5
        )  # random number in [mean-span, mean+span]


class BanditsEnvironment:
    """An environment consisting of multiple bandits."""

    def __init__(self, bandits: Iterable[Bandit], penalty=1000):
        """Initialize the environment.

        Args:
            bandits (iter[Bandit]): Bandits to be used within the environment.
            penalty (int, optional):
                If the external agents attempts to use a bandit not in the list,
                i.e. if the chosen action is negative or bigger than the index of
                the last bandit, the returned reward will be `-penalty`. Defaults to 1000.
        """
        self.bandits: list[Bandit] = list(bandits)
        self.penalty = penalty

    def take_action(self, a: int):
        """
        Select bandit `a` and pull its leaver.

        If the selected agent is valid, return the obtained reward.
        Otherwise, return negative penalty.
        """
        if a < 0 or a >= len(self.bandits):
            return -self.penalty
        else:
            return self.bandits[a].pull_leaver()


def choose_greedy_action(q):
    return np.argmax(q)


def choose_random_action(n):
    return random.randint(0, n - 1)


def choose_eps_greedy_action(q, eps):
    if random.random() > eps:
        return choose_greedy_action(q)
    else:
        return choose_random_action(len(q))


def train(bandits_no=5, attempts_no=5000, alpha=0.1, epsilon=0.1, plotting=True):
    bandits = [
        Bandit(10 * (random.random() - 0.5), 5 * random.random())
        for _ in range(bandits_no)
    ]
    env = BanditsEnvironment(bandits)

    q = [100 for _ in range(bandits_no)]
    rewards = []

    for t in trange(attempts_no):
        a = choose_eps_greedy_action(q, epsilon)
        r = env.take_action(a)
        q[a] = q[a] + alpha * (r - q[a])

        rewards.append(r)

    if plotting:
        plt.scatter(range(len(q)), q, marker=".")
        plt.scatter(range(len(q)), [b.mean for b in env.bandits], marker="x")

    return env, rewards, q


# Zadatak 1 : pokrenuti trening za razlicite vrednosti epsilon, prikazati rezultate i izvesti zakljucak o nagibu krive
def prvi_zadatak():
    plt.figure(figsize=(14, 3))
    for i in range(3):
        envi, rew, q1 = train(epsilon=10 ** (-i - 1), plotting=False)
<<<<<<< HEAD
        plot_e(3, i + 1, envi.bandits, rew)
=======
        plot_e(3, i + 1, envi, rew)
>>>>>>> b84870b0
        plt.title(10 ** (-i - 1))

    plt.show()


def plot_e(n, i, envi, rew):
    plt.subplot(1, n, i)
    g = np.cumsum(rew)
    max_r = max([b.mean for b in envi])
    plt.plot(g, "r")
    plt.plot(np.cumsum(max_r * np.ones(len(g))), "b")


# Zakljucak prvog zadatka jeste da bismo najbolje prosli (dobili najvecu kumulativnu nagradu) da smo koristili greedy politiku sve vreme.
# Prilikom smanjenja vrednosti epsilona, cesce je birana masina sa najvecom srednjom vrednosti (samim tim i veca nagarda) te je nagib
# krive kumulativne nagrade rastao.


# Zadatak 2 : Sa naucenim q i epsilon = 0, pustiti 100 iteracija
def drugi_zadatak(plotting=False):
    env, rewards, q = train(plotting=False)
    learned_q = q.copy()

    # 100 iteracija sa epsilon = 0 (greedy metoda)
    greedy_rewards = []
    for _ in range(100):
        a = choose_greedy_action(learned_q)
        r = env.take_action(a)
        greedy_rewards.append(r)

    avg_rewards_eps_greedy = np.mean(rewards)
    avg_rewards_greedy = np.mean(greedy_rewards)
    print(f"Max Q naučena vrednost: {max(learned_q):.2f}")
    print("Prosečna nagrada - ε-Greedy Politika:", avg_rewards_eps_greedy)
    print("Prosečna nagrada - Čista Greedy Politika:", avg_rewards_greedy)
    if plotting:
        last_100_eps_greedy_rewards = rewards[-100:]

        cumulative_rewards_eps_greedy = np.cumsum(last_100_eps_greedy_rewards)
        cumulative_rewards_greedy = np.cumsum(greedy_rewards)

        plt.figure(figsize=(12, 6))
        plt.plot(
            cumulative_rewards_eps_greedy,
            label="Kumulativne Nagrade - Poslednjih 100 ε-Greedy",
        )
        plt.plot(
            cumulative_rewards_greedy,
            label="Kumulativne Nagrade - Greedy",
            linestyle="--",
        )

        plt.xlabel("Epoha")
        plt.ylabel("Kumulativna Nagrada")
        plt.title("Poredjenje Kumulativnih Nagrada: ε-Greedy vs Greedy")
        plt.legend()
        plt.show()

        # Poredjenje na poslednjih 10 nagrada
        max_mean_reward = max(bandit.mean for bandit in env.bandits)
        eps_greedy_every_10 = last_100_eps_greedy_rewards[::10]
        greedy_every_10 = greedy_rewards[::10]

        epochs = range(len(rewards) - 100, len(rewards), 10)
        plt.scatter(
            epochs,
            eps_greedy_every_10,
            label="ε-Greedy Nagrade (svaka 10ta)",
            marker="o",
            alpha=0.7,
        )

        plt.scatter(
            epochs,
            greedy_every_10,
            label="Greedy Nagrade (svaka 10ta)",
            marker="x",
            alpha=0.7,
        )

        plt.axhline(
            y=max_mean_reward,
            color="r",
            linestyle="--",
            label="Max Mean Moguća Nagrada",
        )

        plt.xlabel("Epoha")
        plt.ylabel("Nagrada")
        plt.title("Nagrada na 10 epoha za poslednjih 100 ε-Greedy i 100 Greedy")
        plt.legend()
        plt.show()

        envi, rew, q1 = train(plotting=False)
        plot_e(2, 1, envi.bandits, rew)
        plt.title("5000 iteracija")
        plt.show()


# Treci deo, pod a) - nakon 4000 iteracija promena srednje vrednosti i spanovi bandita.
def train_3a(bandits_no=5, attempts_no=5000, alpha=0.1, epsilon=0.1, plotting=True):
    bandits = [
        Bandit(10 * (random.random() - 0.5), 5 * random.random())
        for _ in range(bandits_no)
    ]
    env = BanditsEnvironment(bandits)

    q = [100 for _ in range(bandits_no)]
    rewards = []

    for t in trange(attempts_no):
        if t == 4000:
            # Prikaz stanja nakon 4000 iteracija
            plt.figure(figsize=(14, 3))
            plt.subplot(1, 3, 1)
            plt.scatter(range(len(q)), q, marker=".")
            plt.scatter(range(len(q)), [b.mean for b in env.bandits], marker="x")
            plt.title("Prvih 4000 iteracija")

            print(
                "Ukupno odstupanje procenjene srednje vrednosti od realne, posle 4000 iteracija: ",
                loss_function(q, env.bandits),
            )

            # Kreiranje novih (m, s)
            bandits = [
                Bandit(10 * (random.random() - 0.5), 5 * random.random())
                for _ in range(bandits_no)
            ]
            env = BanditsEnvironment(bandits)

        a = choose_eps_greedy_action(q, epsilon)
        r = env.take_action(a)
        q[a] = q[a] + alpha * (r - q[a])

        rewards.append(r)

<<<<<<< HEAD
# prvi_zadatak()
drugi_zadatak(plotting=True)

=======
    if plotting:
        # Prikaz stanja nakon izmene (m, s)
        plt.subplot(1, 3, 2)
        plt.scatter(range(len(q)), q, marker=".")
        plt.scatter(range(len(q)), [b.mean for b in env.bandits], marker="x")
        plt.title("Na kraju")

        print(
            "Ukupno odstupanje procenjene srednje vrednosti od realne, na kraju: ",
            loss_function(q, env.bandits),
        )

        # Pracenje nagrada kroz vreme
        plt.subplot(1, 3, 3)
        g = np.cumsum(rewards)
        plt.plot(g)
        plt.title("Nagrade tokom treninga")
        plt.show()

        plt.figure(figsize=(8, 3))
        plt.subplot(1, 2, 1)
        plt.plot(g[:1000], label="Prvih 1000 iteracija")
        plt.legend()
        plt.subplot(1, 2, 2)
        plt.plot(g[-1500:], label="Poslednjih 1500 iteracija")
        plt.xticks([0, 750, 1500], [3500, 4250, 5000])
        plt.legend()

        plt.show()


def loss_function(q, envi):
    loss = 0
    m = [b.mean for b in envi]
    for a in range(len(q)):
        loss += abs(q[a] - m[a])
    return loss


# prvi_zadatak()
# drugi_zadatak()
train_3a(plotting=True)

>>>>>>> b84870b0
<|MERGE_RESOLUTION|>--- conflicted
+++ resolved
@@ -1,300 +1,287 @@
-from typing import Iterable
-import random
-
-import numpy as np
-import matplotlib.pyplot as plt
-
-from tqdm import trange
-
-
-class Bandit:
-    """A bandit with uniform reward distribution."""
-
-    def __init__(self, mean: float, span: float):
-        """Initialize the bandit.
-
-        Regardless of the received action, the bandit will return reward
-        uniformly sampled from segment [`mean`-`span`, `mean`+`span`].
-
-        Args:
-            mean (float): Mean (expected) value of the reward.
-            span (float): Span of the reward.
-        """
-        self.mean = mean
-        self.span = span
-
-    def pull_leaver(self) -> float:
-        """Pull leaver and obtain reward.
-
-        Returns:
-            float: The obtained reward.
-        """
-        return self.mean + 2 * self.span * (
-            random.random() - 0.5
-        )  # random number in [mean-span, mean+span]
-
-
-class BanditsEnvironment:
-    """An environment consisting of multiple bandits."""
-
-    def __init__(self, bandits: Iterable[Bandit], penalty=1000):
-        """Initialize the environment.
-
-        Args:
-            bandits (iter[Bandit]): Bandits to be used within the environment.
-            penalty (int, optional):
-                If the external agents attempts to use a bandit not in the list,
-                i.e. if the chosen action is negative or bigger than the index of
-                the last bandit, the returned reward will be `-penalty`. Defaults to 1000.
-        """
-        self.bandits: list[Bandit] = list(bandits)
-        self.penalty = penalty
-
-    def take_action(self, a: int):
-        """
-        Select bandit `a` and pull its leaver.
-
-        If the selected agent is valid, return the obtained reward.
-        Otherwise, return negative penalty.
-        """
-        if a < 0 or a >= len(self.bandits):
-            return -self.penalty
-        else:
-            return self.bandits[a].pull_leaver()
-
-
-def choose_greedy_action(q):
-    return np.argmax(q)
-
-
-def choose_random_action(n):
-    return random.randint(0, n - 1)
-
-
-def choose_eps_greedy_action(q, eps):
-    if random.random() > eps:
-        return choose_greedy_action(q)
-    else:
-        return choose_random_action(len(q))
-
-
-def train(bandits_no=5, attempts_no=5000, alpha=0.1, epsilon=0.1, plotting=True):
-    bandits = [
-        Bandit(10 * (random.random() - 0.5), 5 * random.random())
-        for _ in range(bandits_no)
-    ]
-    env = BanditsEnvironment(bandits)
-
-    q = [100 for _ in range(bandits_no)]
-    rewards = []
-
-    for t in trange(attempts_no):
-        a = choose_eps_greedy_action(q, epsilon)
-        r = env.take_action(a)
-        q[a] = q[a] + alpha * (r - q[a])
-
-        rewards.append(r)
-
-    if plotting:
-        plt.scatter(range(len(q)), q, marker=".")
-        plt.scatter(range(len(q)), [b.mean for b in env.bandits], marker="x")
-
-    return env, rewards, q
-
-
-# Zadatak 1 : pokrenuti trening za razlicite vrednosti epsilon, prikazati rezultate i izvesti zakljucak o nagibu krive
-def prvi_zadatak():
-    plt.figure(figsize=(14, 3))
-    for i in range(3):
-        envi, rew, q1 = train(epsilon=10 ** (-i - 1), plotting=False)
-<<<<<<< HEAD
-        plot_e(3, i + 1, envi.bandits, rew)
-=======
-        plot_e(3, i + 1, envi, rew)
->>>>>>> b84870b0
-        plt.title(10 ** (-i - 1))
-
-    plt.show()
-
-
-def plot_e(n, i, envi, rew):
-    plt.subplot(1, n, i)
-    g = np.cumsum(rew)
-    max_r = max([b.mean for b in envi])
-    plt.plot(g, "r")
-    plt.plot(np.cumsum(max_r * np.ones(len(g))), "b")
-
-
-# Zakljucak prvog zadatka jeste da bismo najbolje prosli (dobili najvecu kumulativnu nagradu) da smo koristili greedy politiku sve vreme.
-# Prilikom smanjenja vrednosti epsilona, cesce je birana masina sa najvecom srednjom vrednosti (samim tim i veca nagarda) te je nagib
-# krive kumulativne nagrade rastao.
-
-
-# Zadatak 2 : Sa naucenim q i epsilon = 0, pustiti 100 iteracija
-def drugi_zadatak(plotting=False):
-    env, rewards, q = train(plotting=False)
-    learned_q = q.copy()
-
-    # 100 iteracija sa epsilon = 0 (greedy metoda)
-    greedy_rewards = []
-    for _ in range(100):
-        a = choose_greedy_action(learned_q)
-        r = env.take_action(a)
-        greedy_rewards.append(r)
-
-    avg_rewards_eps_greedy = np.mean(rewards)
-    avg_rewards_greedy = np.mean(greedy_rewards)
-    print(f"Max Q naučena vrednost: {max(learned_q):.2f}")
-    print("Prosečna nagrada - ε-Greedy Politika:", avg_rewards_eps_greedy)
-    print("Prosečna nagrada - Čista Greedy Politika:", avg_rewards_greedy)
-    if plotting:
-        last_100_eps_greedy_rewards = rewards[-100:]
-
-        cumulative_rewards_eps_greedy = np.cumsum(last_100_eps_greedy_rewards)
-        cumulative_rewards_greedy = np.cumsum(greedy_rewards)
-
-        plt.figure(figsize=(12, 6))
-        plt.plot(
-            cumulative_rewards_eps_greedy,
-            label="Kumulativne Nagrade - Poslednjih 100 ε-Greedy",
-        )
-        plt.plot(
-            cumulative_rewards_greedy,
-            label="Kumulativne Nagrade - Greedy",
-            linestyle="--",
-        )
-
-        plt.xlabel("Epoha")
-        plt.ylabel("Kumulativna Nagrada")
-        plt.title("Poredjenje Kumulativnih Nagrada: ε-Greedy vs Greedy")
-        plt.legend()
-        plt.show()
-
-        # Poredjenje na poslednjih 10 nagrada
-        max_mean_reward = max(bandit.mean for bandit in env.bandits)
-        eps_greedy_every_10 = last_100_eps_greedy_rewards[::10]
-        greedy_every_10 = greedy_rewards[::10]
-
-        epochs = range(len(rewards) - 100, len(rewards), 10)
-        plt.scatter(
-            epochs,
-            eps_greedy_every_10,
-            label="ε-Greedy Nagrade (svaka 10ta)",
-            marker="o",
-            alpha=0.7,
-        )
-
-        plt.scatter(
-            epochs,
-            greedy_every_10,
-            label="Greedy Nagrade (svaka 10ta)",
-            marker="x",
-            alpha=0.7,
-        )
-
-        plt.axhline(
-            y=max_mean_reward,
-            color="r",
-            linestyle="--",
-            label="Max Mean Moguća Nagrada",
-        )
-
-        plt.xlabel("Epoha")
-        plt.ylabel("Nagrada")
-        plt.title("Nagrada na 10 epoha za poslednjih 100 ε-Greedy i 100 Greedy")
-        plt.legend()
-        plt.show()
-
-        envi, rew, q1 = train(plotting=False)
-        plot_e(2, 1, envi.bandits, rew)
-        plt.title("5000 iteracija")
-        plt.show()
-
-
-# Treci deo, pod a) - nakon 4000 iteracija promena srednje vrednosti i spanovi bandita.
-def train_3a(bandits_no=5, attempts_no=5000, alpha=0.1, epsilon=0.1, plotting=True):
-    bandits = [
-        Bandit(10 * (random.random() - 0.5), 5 * random.random())
-        for _ in range(bandits_no)
-    ]
-    env = BanditsEnvironment(bandits)
-
-    q = [100 for _ in range(bandits_no)]
-    rewards = []
-
-    for t in trange(attempts_no):
-        if t == 4000:
-            # Prikaz stanja nakon 4000 iteracija
-            plt.figure(figsize=(14, 3))
-            plt.subplot(1, 3, 1)
-            plt.scatter(range(len(q)), q, marker=".")
-            plt.scatter(range(len(q)), [b.mean for b in env.bandits], marker="x")
-            plt.title("Prvih 4000 iteracija")
-
-            print(
-                "Ukupno odstupanje procenjene srednje vrednosti od realne, posle 4000 iteracija: ",
-                loss_function(q, env.bandits),
-            )
-
-            # Kreiranje novih (m, s)
-            bandits = [
-                Bandit(10 * (random.random() - 0.5), 5 * random.random())
-                for _ in range(bandits_no)
-            ]
-            env = BanditsEnvironment(bandits)
-
-        a = choose_eps_greedy_action(q, epsilon)
-        r = env.take_action(a)
-        q[a] = q[a] + alpha * (r - q[a])
-
-        rewards.append(r)
-
-<<<<<<< HEAD
-# prvi_zadatak()
-drugi_zadatak(plotting=True)
-
-=======
-    if plotting:
-        # Prikaz stanja nakon izmene (m, s)
-        plt.subplot(1, 3, 2)
-        plt.scatter(range(len(q)), q, marker=".")
-        plt.scatter(range(len(q)), [b.mean for b in env.bandits], marker="x")
-        plt.title("Na kraju")
-
-        print(
-            "Ukupno odstupanje procenjene srednje vrednosti od realne, na kraju: ",
-            loss_function(q, env.bandits),
-        )
-
-        # Pracenje nagrada kroz vreme
-        plt.subplot(1, 3, 3)
-        g = np.cumsum(rewards)
-        plt.plot(g)
-        plt.title("Nagrade tokom treninga")
-        plt.show()
-
-        plt.figure(figsize=(8, 3))
-        plt.subplot(1, 2, 1)
-        plt.plot(g[:1000], label="Prvih 1000 iteracija")
-        plt.legend()
-        plt.subplot(1, 2, 2)
-        plt.plot(g[-1500:], label="Poslednjih 1500 iteracija")
-        plt.xticks([0, 750, 1500], [3500, 4250, 5000])
-        plt.legend()
-
-        plt.show()
-
-
-def loss_function(q, envi):
-    loss = 0
-    m = [b.mean for b in envi]
-    for a in range(len(q)):
-        loss += abs(q[a] - m[a])
-    return loss
-
-
-# prvi_zadatak()
-# drugi_zadatak()
-train_3a(plotting=True)
-
->>>>>>> b84870b0
+from typing import Iterable
+import random
+
+import numpy as np
+import matplotlib.pyplot as plt
+
+from tqdm import trange
+
+
+class Bandit:
+    """A bandit with uniform reward distribution."""
+
+    def __init__(self, mean: float, span: float):
+        """Initialize the bandit.
+
+        Regardless of the received action, the bandit will return reward
+        uniformly sampled from segment [`mean`-`span`, `mean`+`span`].
+
+        Args:
+            mean (float): Mean (expected) value of the reward.
+            span (float): Span of the reward.
+        """
+        self.mean = mean
+        self.span = span
+
+    def pull_leaver(self) -> float:
+        """Pull leaver and obtain reward.
+
+        Returns:
+            float: The obtained reward.
+        """
+        return self.mean + 2 * self.span * (
+            random.random() - 0.5
+        )  # random number in [mean-span, mean+span]
+
+
+class BanditsEnvironment:
+    """An environment consisting of multiple bandits."""
+
+    def __init__(self, bandits: Iterable[Bandit], penalty=1000):
+        """Initialize the environment.
+
+        Args:
+            bandits (iter[Bandit]): Bandits to be used within the environment.
+            penalty (int, optional):
+                If the external agents attempts to use a bandit not in the list,
+                i.e. if the chosen action is negative or bigger than the index of
+                the last bandit, the returned reward will be `-penalty`. Defaults to 1000.
+        """
+        self.bandits: list[Bandit] = list(bandits)
+        self.penalty = penalty
+
+    def take_action(self, a: int):
+        """
+        Select bandit `a` and pull its leaver.
+
+        If the selected agent is valid, return the obtained reward.
+        Otherwise, return negative penalty.
+        """
+        if a < 0 or a >= len(self.bandits):
+            return -self.penalty
+        else:
+            return self.bandits[a].pull_leaver()
+
+
+def choose_greedy_action(q):
+    return np.argmax(q)
+
+
+def choose_random_action(n):
+    return random.randint(0, n - 1)
+
+
+def choose_eps_greedy_action(q, eps):
+    if random.random() > eps:
+        return choose_greedy_action(q)
+    else:
+        return choose_random_action(len(q))
+
+
+def train(bandits_no=5, attempts_no=5000, alpha=0.1, epsilon=0.1, plotting=True):
+    bandits = [
+        Bandit(10 * (random.random() - 0.5), 5 * random.random())
+        for _ in range(bandits_no)
+    ]
+    env = BanditsEnvironment(bandits)
+
+    q = [100 for _ in range(bandits_no)]
+    rewards = []
+
+    for t in trange(attempts_no):
+        a = choose_eps_greedy_action(q, epsilon)
+        r = env.take_action(a)
+        q[a] = q[a] + alpha * (r - q[a])
+
+        rewards.append(r)
+
+    if plotting:
+        plt.scatter(range(len(q)), q, marker=".")
+        plt.scatter(range(len(q)), [b.mean for b in env.bandits], marker="x")
+
+    return env, rewards, q
+
+
+# Zadatak 1 : pokrenuti trening za razlicite vrednosti epsilon, prikazati rezultate i izvesti zakljucak o nagibu krive
+def prvi_zadatak():
+    plt.figure(figsize=(14, 3))
+    for i in range(3):
+        envi, rew, q1 = train(epsilon=10 ** (-i - 1), plotting=False)
+
+        plot_e(3, i + 1, envi.bandits, rew)
+        plt.title(10 ** (-i - 1))
+
+    plt.show()
+
+
+def plot_e(n, i, envi, rew):
+    plt.subplot(1, n, i)
+    g = np.cumsum(rew)
+    max_r = max([b.mean for b in envi])
+    plt.plot(g, "r")
+    plt.plot(np.cumsum(max_r * np.ones(len(g))), "b")
+
+
+# Zakljucak prvog zadatka jeste da bismo najbolje prosli (dobili najvecu kumulativnu nagradu) da smo koristili greedy politiku sve vreme.
+# Prilikom smanjenja vrednosti epsilona, cesce je birana masina sa najvecom srednjom vrednosti (samim tim i veca nagarda) te je nagib
+# krive kumulativne nagrade rastao.
+
+
+# Zadatak 2 : Sa naucenim q i epsilon = 0, pustiti 100 iteracija
+def drugi_zadatak(plotting=False):
+    env, rewards, q = train(plotting=False)
+    learned_q = q.copy()
+
+    # 100 iteracija sa epsilon = 0 (greedy metoda)
+    greedy_rewards = []
+    for _ in range(100):
+        a = choose_greedy_action(learned_q)
+        r = env.take_action(a)
+        greedy_rewards.append(r)
+
+    avg_rewards_eps_greedy = np.mean(rewards)
+    avg_rewards_greedy = np.mean(greedy_rewards)
+    print(f"Max Q naučena vrednost: {max(learned_q):.2f}")
+    print("Prosečna nagrada - ε-Greedy Politika:", avg_rewards_eps_greedy)
+    print("Prosečna nagrada - Čista Greedy Politika:", avg_rewards_greedy)
+    if plotting:
+        last_100_eps_greedy_rewards = rewards[-100:]
+
+        cumulative_rewards_eps_greedy = np.cumsum(last_100_eps_greedy_rewards)
+        cumulative_rewards_greedy = np.cumsum(greedy_rewards)
+
+        plt.figure(figsize=(12, 6))
+        plt.plot(
+            cumulative_rewards_eps_greedy,
+            label="Kumulativne Nagrade - Poslednjih 100 ε-Greedy",
+        )
+        plt.plot(
+            cumulative_rewards_greedy,
+            label="Kumulativne Nagrade - Greedy",
+            linestyle="--",
+        )
+
+        plt.xlabel("Epoha")
+        plt.ylabel("Kumulativna Nagrada")
+        plt.title("Poredjenje Kumulativnih Nagrada: ε-Greedy vs Greedy")
+        plt.legend()
+        plt.show()
+
+        # Poredjenje na poslednjih 10 nagrada
+        max_mean_reward = max(bandit.mean for bandit in env.bandits)
+        eps_greedy_every_10 = last_100_eps_greedy_rewards[::10]
+        greedy_every_10 = greedy_rewards[::10]
+
+        epochs = range(len(rewards) - 100, len(rewards), 10)
+        plt.scatter(
+            epochs,
+            eps_greedy_every_10,
+            label="ε-Greedy Nagrade (svaka 10ta)",
+            marker="o",
+            alpha=0.7,
+        )
+
+        plt.scatter(
+            epochs,
+            greedy_every_10,
+            label="Greedy Nagrade (svaka 10ta)",
+            marker="x",
+            alpha=0.7,
+        )
+
+        plt.axhline(
+            y=max_mean_reward,
+            color="r",
+            linestyle="--",
+            label="Max Mean Moguća Nagrada",
+        )
+
+        plt.xlabel("Epoha")
+        plt.ylabel("Nagrada")
+        plt.title("Nagrada na 10 epoha za poslednjih 100 ε-Greedy i 100 Greedy")
+        plt.legend()
+        plt.show()
+
+        envi, rew, q1 = train(plotting=False)
+        plot_e(2, 1, envi.bandits, rew)
+        plt.title("5000 iteracija")
+        plt.show()
+
+
+# Treci deo, pod a) - nakon 4000 iteracija promena srednje vrednosti i spanovi bandita.
+def train_3a(bandits_no=5, attempts_no=5000, alpha=0.1, epsilon=0.1, plotting=True):
+    bandits = [
+        Bandit(10 * (random.random() - 0.5), 5 * random.random())
+        for _ in range(bandits_no)
+    ]
+    env = BanditsEnvironment(bandits)
+
+    q = [100 for _ in range(bandits_no)]
+    rewards = []
+
+    for t in trange(attempts_no):
+        if t == 4000:
+            # Prikaz stanja nakon 4000 iteracija
+            plt.figure(figsize=(14, 3))
+            plt.subplot(1, 3, 1)
+            plt.scatter(range(len(q)), q, marker=".")
+            plt.scatter(range(len(q)), [b.mean for b in env.bandits], marker="x")
+            plt.title("Prvih 4000 iteracija")
+
+            print(
+                "Ukupno odstupanje procenjene srednje vrednosti od realne, posle 4000 iteracija: ",
+                loss_function(q, env.bandits),
+            )
+
+            # Kreiranje novih (m, s)
+            bandits = [
+                Bandit(10 * (random.random() - 0.5), 5 * random.random())
+                for _ in range(bandits_no)
+            ]
+            env = BanditsEnvironment(bandits)
+        a = choose_eps_greedy_action(q, epsilon)
+        r = env.take_action(a)
+        q[a] = q[a] + alpha * (r - q[a])
+
+        rewards.append(r)
+
+    if plotting:
+        # Prikaz stanja nakon izmene (m, s)
+        plt.subplot(1, 3, 2)
+        plt.scatter(range(len(q)), q, marker=".")
+        plt.scatter(range(len(q)), [b.mean for b in env.bandits], marker="x")
+        plt.title("Na kraju")
+
+        print(
+            "Ukupno odstupanje procenjene srednje vrednosti od realne, na kraju: ",
+            loss_function(q, env.bandits),
+        )
+
+        # Pracenje nagrada kroz vreme
+        plt.subplot(1, 3, 3)
+        g = np.cumsum(rewards)
+        plt.plot(g)
+        plt.title("Nagrade tokom treninga")
+        plt.show()
+
+        plt.figure(figsize=(8, 3))
+        plt.subplot(1, 2, 1)
+        plt.plot(g[:1000], label="Prvih 1000 iteracija")
+        plt.legend()
+        plt.subplot(1, 2, 2)
+        plt.plot(g[-1500:], label="Poslednjih 1500 iteracija")
+        plt.xticks([0, 750, 1500], [3500, 4250, 5000])
+        plt.legend()
+
+        plt.show()
+
+
+def loss_function(q, envi):
+    loss = 0
+    m = [b.mean for b in envi]
+    for a in range(len(q)):
+        loss += abs(q[a] - m[a])
+    return loss
+
+
+train_3a(plotting=True)